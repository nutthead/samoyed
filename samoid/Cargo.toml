--- conflicted
+++ resolved
@@ -4,13 +4,11 @@
 edition = "2024"
 
 [dependencies]
-<<<<<<< HEAD
 clap = { version = "4.5", features = ["derive"] }
 toml = "0.8"
 serde = { version = "1.0", features = ["derive"] }
 anyhow = "1.0"
-=======
->>>>>>> 1bbfff2c
+
 
 [dev-dependencies]
 tempfile = "3.13"
